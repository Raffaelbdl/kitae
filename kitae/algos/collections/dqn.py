"""Deep Q-Network (DQN)"""

from collections import namedtuple
from dataclasses import dataclass
from typing import Callable

import distrax as dx
import jax
import jax.numpy as jnp
import optax


from kitae.agent import OffPolicyAgent
from kitae.config import AlgoConfig, AlgoParams
from kitae.types import Params

from kitae.buffer import Experience
<<<<<<< HEAD
from kitae.operations.timesteps import compute_td_targets
=======
from kitae.loss import loss_mean_squared_error
from kitae.timesteps import compute_td_targets
>>>>>>> 754039d8

from kitae.modules.modules import init_params
from kitae.modules.pytree import AgentPyTree, TrainState
from kitae.modules.qvalue import qvalue_factory

DQN_tuple = namedtuple("DQN_tuple", ["observation", "action", "return_"])
NO_EXPLORATION = 0.0


@dataclass
class DQNParams(AlgoParams):
    """
    Deep Q-Network parameters

    Parameters:
        exploration: The exploration coefficient of the epsilon-greedy policy.
        gamma: The discount factor.
        skip_step: The numbers of steps skipped when training.
    """

    exploration: float
    gamma: float
    skip_steps: int
    start_step: int = -1


def train_state_dqn_factory(
    key: jax.Array,
    config: AlgoConfig,
    *,
    preprocess_fn: Callable,
    tabulate: bool = False,
) -> TrainState:
    observation_shape = config.env_cfg.observation_space.shape

    qvalue = qvalue_factory(
        config.env_cfg.observation_space, config.env_cfg.action_space
    )()
    return TrainState.create(
        apply_fn=jax.jit(qvalue.apply),
        params=init_params(key, qvalue, [observation_shape], tabulate),
        target_params=init_params(key, qvalue, [observation_shape], False),
        tx=optax.adam(config.update_cfg.learning_rate),
    )


def explore_factory(config: AlgoConfig) -> Callable:
    @jax.jit
    def explore_fn(
        qvalue_state: TrainState,
        key: jax.Array,
        observations: jax.Array,
        exploration: float,
    ) -> tuple[jax.Array, jax.Array]:
        all_qvalues = qvalue_state.apply_fn(qvalue_state.params, observations)
        actions, log_probs = dx.EpsilonGreedy(
            all_qvalues, exploration
        ).sample_and_log_prob(seed=key)

        return actions, log_probs

    return explore_fn


def process_experience_factory(config: AlgoConfig) -> Callable:
    algo_params = config.algo_params

    @jax.jit
    def process_experience_fn(
        dqn_state: TrainState,
        key: jax.Array,
        experience: Experience,
    ) -> tuple[jax.Array, ...]:

        all_next_qvalues = dqn_state.apply_fn(
            dqn_state.params, experience.next_observation
        )
        next_qvalues = jnp.max(all_next_qvalues, axis=-1, keepdims=True)

        discounts = algo_params.gamma * (1.0 - experience.done[..., None])
        returns = compute_td_targets(
            experience.reward[..., None], discounts, next_qvalues
        )
        actions = experience.action[..., None]

        return (experience.observation, actions, returns)

    return process_experience_fn


def update_step_factory(config: AlgoConfig) -> Callable:

    @jax.jit
    def update_qvalue_fn(qvalue_state: TrainState, batch: DQN_tuple):

        def loss_fn(params: Params):
            all_qvalues = qvalue_state.apply_fn(params, batch.observation)
            qvalues = jnp.take_along_axis(all_qvalues, batch.action, axis=-1)
            loss = loss_mean_squared_error(qvalues, batch.return_)
            return loss, {"loss_qvalue": loss}

        (_, info), grads = jax.value_and_grad(loss_fn, has_aux=True)(
            qvalue_state.params
        )
        qvalue_state = qvalue_state.apply_gradients(grads=grads)

        return qvalue_state, info

    @jax.jit
    def update_step_fn(
        state: TrainState,
        key: jax.Array,
        experiences: tuple[jax.Array, ...],
    ) -> tuple[TrainState, dict]:
        batch = DQN_tuple(*experiences)
        return update_qvalue_fn(state, batch)

    return update_step_fn


class DQN(OffPolicyAgent):
    """
    Deep Q-Network (DQN)
    Paper : https://arxiv.org/abs/1312.5602
    """

    def __init__(
        self,
        run_name: str,
        config: AlgoConfig,
        *,
        preprocess_fn: Callable = None,
        tabulate: bool = False,
    ):
        super().__init__(
            run_name,
            config,
            train_state_dqn_factory,
            explore_factory,
            process_experience_factory,
            update_step_factory,
            preprocess_fn=preprocess_fn,
            tabulate=tabulate,
            experience_type=Experience,
        )

        self.algo_params = self.config.algo_params

    def select_action(self, observation: jax.Array) -> tuple[jax.Array, jax.Array]:
        keys = self.interact_keys(observation)

        action, zeros = self.explore_fn(
            self.state, keys, observation, exploration=NO_EXPLORATION
        )
        return action, zeros

    def explore(self, observation: jax.Array) -> tuple[jax.Array, jax.Array]:
        keys = self.interact_keys(observation)

        action, zeros = self.explore_fn(
            self.state,
            keys,
            observation,
            exploration=self.algo_params.exploration,
        )
        return action, zeros<|MERGE_RESOLUTION|>--- conflicted
+++ resolved
@@ -15,12 +15,7 @@
 from kitae.types import Params
 
 from kitae.buffer import Experience
-<<<<<<< HEAD
 from kitae.operations.timesteps import compute_td_targets
-=======
-from kitae.loss import loss_mean_squared_error
-from kitae.timesteps import compute_td_targets
->>>>>>> 754039d8
 
 from kitae.modules.modules import init_params
 from kitae.modules.pytree import AgentPyTree, TrainState
@@ -119,7 +114,7 @@
         def loss_fn(params: Params):
             all_qvalues = qvalue_state.apply_fn(params, batch.observation)
             qvalues = jnp.take_along_axis(all_qvalues, batch.action, axis=-1)
-            loss = loss_mean_squared_error(qvalues, batch.return_)
+            loss = jnp.mean(optax.l2_loss(qvalues, batch.return_))
             return loss, {"loss_qvalue": loss}
 
         (_, info), grads = jax.value_and_grad(loss_fn, has_aux=True)(
